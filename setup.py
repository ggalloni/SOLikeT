# example cobaya-compliant SO likelihood package;
# adapted from github.com/cobayasampler/example_external_likelihood

from setuptools import setup

setup(
    name="soliket",
    version="0.0",
    description="SO Likelihoods & Theories",
    zip_safe=False,
    # packages=["soliket", "soliket.tests", "soliket.clusters", "soliket.ymap"],
    packages=["soliket", "soliket.tests","soliket.ymap"],
    package_data={
        "soliket": [
            "*.yaml",
            "*.bibtex",
            # "data/simulated*/*.txt",
            "clusters/data/*",
            "clusters/data/selFn_equD56/*",
<<<<<<< HEAD
            "ymap/data/*.txt"

=======
            "lensing/data/*.txt",
>>>>>>> 0f8784e2
        ]
    },
    install_requires=[
        "astropy",
        "scikit-learn",
        "cobaya",
        "sacc",
        # "pyccl",
        # "fgspectra @ git+https://github.com/simonsobs/fgspectra@master#egg=fgspectra",
        # "mflike @ git+https://github.com/simonsobs/LAT_MFLike"
    ],
    test_suite="soliket.tests",
)<|MERGE_RESOLUTION|>--- conflicted
+++ resolved
@@ -17,12 +17,8 @@
             # "data/simulated*/*.txt",
             "clusters/data/*",
             "clusters/data/selFn_equD56/*",
-<<<<<<< HEAD
             "ymap/data/*.txt"
 
-=======
-            "lensing/data/*.txt",
->>>>>>> 0f8784e2
         ]
     },
     install_requires=[
