from .lensing import LensingLiteLikelihood, LensingLikelihood  # noqa: F401
from .gaussian import GaussianLikelihood, MultiGaussianLikelihood  # noqa: F401
# from .studentst import StudentstLikelihood  # noqa: F401
from .ps import PSLikelihood, BinnedPSLikelihood  # noqa: F401
from .clusters import BinnedClusterLikelihood, UnbinnedClusterLikelihood  # noqa: F401
from .mflike import MFLike  # noqa: F401
from .mflike import TheoryForge_MFLike
from .cross_correlation import GalaxyKappaLikelihood, ShearKappaLikelihood  # noqa: F401, E501
from .xcorr import XcorrLikelihood  # noqa: F401
from .foreground import Foreground
from .bandpass import BandPass
from .cosmopower import CosmoPower, CosmoPowerDerived
from .ccl import CCL  # noqa: F401

try:
<<<<<<< HEAD
    import pyccl as ccl  # noqa: F401
    from .ccl import CCL  # noqa: F401
    from .cross_correlation import GalaxyKappaLikelihood, ShearKappaLikelihood  # noqa: F401, E501
except ImportError:
    print('Skipping CCL module as pyCCL is not installed')
=======
    from .clusters import ClusterLikelihood  # noqa: F401
except ImportError:
    print('Skipping cluster likelihood (is pyCCL installed?)')
>>>>>>> 0fd50a04
    pass<|MERGE_RESOLUTION|>--- conflicted
+++ resolved
@@ -13,15 +13,7 @@
 from .ccl import CCL  # noqa: F401
 
 try:
-<<<<<<< HEAD
-    import pyccl as ccl  # noqa: F401
-    from .ccl import CCL  # noqa: F401
-    from .cross_correlation import GalaxyKappaLikelihood, ShearKappaLikelihood  # noqa: F401, E501
-except ImportError:
-    print('Skipping CCL module as pyCCL is not installed')
-=======
     from .clusters import ClusterLikelihood  # noqa: F401
 except ImportError:
     print('Skipping cluster likelihood (is pyCCL installed?)')
->>>>>>> 0fd50a04
     pass