from .lensing import LensingLiteLikelihood, LensingLikelihood  # noqa: F401
from .gaussian import GaussianLikelihood, MultiGaussianLikelihood  # noqa: F401
# from .studentst import StudentstLikelihood  # noqa: F401
from .ps import PSLikelihood, BinnedPSLikelihood  # noqa: F401
<<<<<<< HEAD
from .mflike import MFLike, TheoryForge_MFLike  # noqa: F401
=======
from .mflike import MFLike  # noqa: F401
from .mflike import TheoryForge_MFLike # noqa F401
>>>>>>> cae6013b
from .cross_correlation import CrossCorrelationLikelihood, GalaxyKappaLikelihood, ShearKappaLikelihood  # noqa: F401, E501
from .xcorr import XcorrLikelihood  # noqa: F401
from .foreground import Foreground # noqa F401
from .bandpass import BandPass # noqa F401
from .cosmopower import CosmoPower, CosmoPowerDerived  # noqa F401
from .ccl import CCL  # noqa: F401
from .clusters import ClusterLikelihood  # noqa: F401<|MERGE_RESOLUTION|>--- conflicted
+++ resolved
@@ -2,12 +2,8 @@
 from .gaussian import GaussianLikelihood, MultiGaussianLikelihood  # noqa: F401
 # from .studentst import StudentstLikelihood  # noqa: F401
 from .ps import PSLikelihood, BinnedPSLikelihood  # noqa: F401
-<<<<<<< HEAD
-from .mflike import MFLike, TheoryForge_MFLike  # noqa: F401
-=======
 from .mflike import MFLike  # noqa: F401
 from .mflike import TheoryForge_MFLike # noqa F401
->>>>>>> cae6013b
 from .cross_correlation import CrossCorrelationLikelihood, GalaxyKappaLikelihood, ShearKappaLikelihood  # noqa: F401, E501
 from .xcorr import XcorrLikelihood  # noqa: F401
 from .foreground import Foreground # noqa F401
