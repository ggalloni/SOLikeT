--- conflicted
+++ resolved
@@ -36,14 +36,10 @@
     def _get_theory(self, **kwargs) -> np.ndarray:
         raise NotImplementedError
 
-<<<<<<< HEAD
-    def logp(self, **params_values) -> float:
-=======
     def _get_gauss_data(self):
         return self.data
 
     def logp(self, **params_values):
->>>>>>> 214da742
         theory = self._get_theory(**params_values)
         return self.data.loglike(theory)
 
